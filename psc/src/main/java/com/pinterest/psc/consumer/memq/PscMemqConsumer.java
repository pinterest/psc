--- conflicted
+++ resolved
@@ -232,12 +232,7 @@
         currentAssignment.retainAll(topicUriPartitions);
         currentAssignment.addAll(topicUriPartitions);
         try {
-<<<<<<< HEAD
-            memqConsumer.subscribe(topicUriPartitions.stream().map(TopicUriPartition::getTopicUri)
-                    .map(TopicUri::getTopic).collect(Collectors.toSet()));
-=======
             memqConsumer.subscribe(memqTopic);
->>>>>>> 6c366553
             memqConsumer.assign(topicUriPartitions.stream().map(TopicUriPartition::getPartition)
                     .collect(Collectors.toList()));
         } catch (Exception exception) {

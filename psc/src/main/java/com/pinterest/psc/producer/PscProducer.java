package com.pinterest.psc.producer;

import com.google.common.annotations.VisibleForTesting;
import com.pinterest.psc.common.BaseTopicUri;
import com.pinterest.psc.common.MessageId;
import com.pinterest.psc.common.PscCommon;
import com.pinterest.psc.common.PscUtils;
import com.pinterest.psc.common.TopicUri;
import com.pinterest.psc.common.TopicUriPartition;
import com.pinterest.psc.config.MetricsReporterConfiguration;
import com.pinterest.psc.config.PscConfiguration;
import com.pinterest.psc.config.PscConfigurationInternal;
import com.pinterest.psc.config.PscConfigurationReporter;
import com.pinterest.psc.environment.Environment;
import com.pinterest.psc.exception.ClientException;
import com.pinterest.psc.exception.ExceptionMessage;
import com.pinterest.psc.exception.producer.ProducerException;
import com.pinterest.psc.exception.producer.TransactionalProducerException;
import com.pinterest.psc.exception.startup.ConfigurationException;
import com.pinterest.psc.exception.startup.PscStartupException;
import com.pinterest.psc.interceptor.Interceptors;
import com.pinterest.psc.interceptor.TypePreservingInterceptor;
import com.pinterest.psc.interceptor.ProducerInterceptors;
import com.pinterest.psc.logging.PscLogger;
import com.pinterest.psc.metrics.Metric;
import com.pinterest.psc.metrics.MetricName;
import com.pinterest.psc.metrics.PscMetricRegistryManager;
import com.pinterest.psc.metrics.PscMetrics;
import com.pinterest.psc.producer.creation.PscBackendProducerCreator;
import com.pinterest.psc.producer.creation.PscProducerCreatorManager;
import com.pinterest.psc.serde.Serializer;
import org.apache.commons.configuration2.Configuration;
import org.apache.kafka.common.annotation.InterfaceStability;

import java.io.Closeable;
import java.io.IOException;
import java.lang.management.ManagementFactory;
import java.time.Duration;
import java.util.ArrayList;
import java.util.Collection;
import java.util.HashMap;
import java.util.HashSet;
import java.util.Iterator;
import java.util.List;
import java.util.Map;
import java.util.Set;
import java.util.concurrent.ConcurrentHashMap;
import java.util.concurrent.Future;
import java.util.concurrent.atomic.AtomicBoolean;
import java.util.concurrent.atomic.AtomicReference;
import java.util.stream.Collectors;

public class PscProducer<K, V> implements Closeable {
    private static final PscLogger logger = PscLogger.getLogger(PscProducer.class);

    static {
        logger.addContext("pscPid", ManagementFactory.getRuntimeMXBean().getName().split("@")[0]);
        logger.addContext("pscTid", String.valueOf(Thread.currentThread().getId()));
        logger.addContext("pscHost", PscCommon.getHostname());
    }

    private Environment environment;
    private PscProducerCreatorManager creatorManager;
    private Interceptors<K, V> interceptors;
    private ProducerInterceptors<K, V> producerInterceptors;

    // flags
    private final AtomicBoolean closed = new AtomicBoolean(false);

    // This should keep the up-to-date URI prefix to producer mapping across API calls
    private final Map<String, PscBackendProducer<K, V>> pscBackendProducerByTopicUriPrefix = new ConcurrentHashMap<>();
    // This should keep the up-to-date transactional state of each backend producer
    private final Map<PscBackendProducer<K, V>, TransactionalState> transactionalStateByBackendProducer = new ConcurrentHashMap<>();
    // This keeps the transactional state of the PSC producer itself, valid states: NON_TRANSACTIONAL, INIT_AND_BEGUN
    private final AtomicReference<TransactionalState> transactionalState = new AtomicReference<>(TransactionalState.NON_TRANSACTIONAL);
    // This is a translation map from a topic URI (string format) to parsed uris
    private final Map<String, TopicUri> topicUriStrToTopicUri = new HashMap<>();
    // This is the source of truth of the currently registered consumers
    private final Set<PscBackendProducer<K, V>> backendProducers = new HashSet<>();

    private PscMetricRegistryManager pscMetricRegistryManager;
    private final PscConfigurationInternal pscConfigurationInternal;

    /**
     * Creates a PscProducer object using the configuration in the provided config file to override the default
     * PscProducer configurations.
     *
     * @param customPscConfigurationFilePath the file containing overridden configuration in key=value lines.
     * @throws ConfigurationException in case there are validation errors with the configuration.
     * @throws ProducerException      in case there are errors when initializing the PscProducer instance.
     */
    public PscProducer(String customPscConfigurationFilePath) throws ConfigurationException, ProducerException {
        if (customPscConfigurationFilePath == null)
            throw new ProducerException("Null parameter was passed to API PscProducer(String)");
        pscConfigurationInternal = new PscConfigurationInternal(customPscConfigurationFilePath, PscConfiguration.PSC_CLIENT_TYPE_PRODUCER);
        initialize();
    }

    /**
     * Creates a PscProducer object using the configuration in the provided configuration object to override the default
     * PscProducer configurations.
     * @deprecated
     * Please use <code>PscProducer(PscConfiguration)</code> instead.
     *
     * @param configuration the config object that contains all overridden configurations.
     * @throws ConfigurationException in case there are validation errors with the configuration.
     * @throws ProducerException      in case there are errors when initializing the PscProducer instance.
     */
    @Deprecated
    public PscProducer(Configuration configuration) throws ConfigurationException, ProducerException {
        if (configuration == null)
            throw new ProducerException("Null parameter was passed to API PscProducer(Configuration)");
        pscConfigurationInternal = new PscConfigurationInternal(configuration, PscConfiguration.PSC_CLIENT_TYPE_PRODUCER);
        initialize();
    }

    /**
     * Creates a PscProducer object using the configuration in the provided configuration object to override the default
     * PscProducer configurations.
     *
     * @param pscConfiguration the config object that contains all overridden configurations.
     * @throws ConfigurationException in case there are validation errors with the configuration.
     * @throws ProducerException      in case there are errors when initializing the PscProducer instance.
     */
    public PscProducer(PscConfiguration pscConfiguration) throws ConfigurationException, ProducerException {
        if (pscConfiguration == null)
            throw new ProducerException("Null parameter was passed to API PscProducer(PscConfiguration)");
        pscConfigurationInternal = new PscConfigurationInternal(pscConfiguration, PscConfiguration.PSC_CLIENT_TYPE_PRODUCER);
        initialize();
    }

    /**
     * @return the configured client id of this {@link PscProducer}
     */
    public String getClientId() {
        return pscConfigurationInternal.getPscProducerClientId();
    }

    @VisibleForTesting
    protected Interceptors<K, V> getInterceptors() {
        return interceptors;
    }

    @SuppressWarnings("unchecked")
    private void initialize() throws ConfigurationException {
        Serializer<K> keySerializer = pscConfigurationInternal.getPscProducerKeySerializer();
        Serializer<V> valueSerializer = pscConfigurationInternal.getPscProducerValueSerializer();

        List<TypePreservingInterceptor<byte[], byte[]>> rawInterceptors = pscConfigurationInternal.getRawPscProducerInterceptors();
        List<TypePreservingInterceptor<K, V>> typedInterceptors = pscConfigurationInternal.getTypedPscProducerInterceptors()
                .stream().map(interceptor -> (TypePreservingInterceptor<K, V>) interceptor).collect(Collectors.toList());

        interceptors = new Interceptors<>(rawInterceptors, typedInterceptors, pscConfigurationInternal);
        producerInterceptors = new ProducerInterceptors<>(interceptors, keySerializer, valueSerializer);

        creatorManager = new PscProducerCreatorManager();
        environment = pscConfigurationInternal.getEnvironment();

        initializeMetricsReporting();
        PscMetricRegistryManager.getInstance().incrementCounterMetric(null, PscMetrics.PSC_PRODUCER_COUNT, pscConfigurationInternal);
    }

    /**
     * This method can be internally used by <code>PscProducer</code> in situations where the API call on the backend
     * producer throws exceptions that are not usually temporary and can only be fixed by closing the backend producer
     * and starting another one with similar properties.
     *
     * @param pscBackendProducer
     * @throws ProducerException
     * @throws ConfigurationException
     */
    @VisibleForTesting
    protected void reset(PscBackendProducer<K, V> pscBackendProducer) throws ProducerException, ConfigurationException {
        ensureOpen();

        if (pscBackendProducer == null)
            return;

        // first properly terminate and close the backend producer, and remove it from internal state of PSC producer
        TransactionalState backendProducerTransactionalState = transactionalStateByBackendProducer.get(pscBackendProducer);
        pscBackendProducer.wakeup();
        try {
            pscBackendProducer.close();
        } catch (ProducerException producerException) {
            logger.error("Backend producer failed to close.");
            throw producerException;
        } catch (Exception exception) {
            throw new ProducerException("Backend producer failed to close.", exception);
        }

        backendProducers.remove(pscBackendProducer);
        transactionalStateByBackendProducer.remove(pscBackendProducer);
        Iterator<Map.Entry<String, PscBackendProducer<K, V>>> iterator = pscBackendProducerByTopicUriPrefix.entrySet().iterator();
        Set<String> topicUriStrs = new HashSet<>();
        while (iterator.hasNext()) {
            Map.Entry<String, PscBackendProducer<K, V>> next = iterator.next();
            if (next.getValue() == pscBackendProducer) {
                topicUriStrs.add(next.getKey());
                iterator.remove();
            }
        }

        // extract the topic URI object
        String backend = null;
        if (topicUriStrs.isEmpty())
            throw new ProducerException("Invalid state: Could not find the to-be-reset backend producer in the internal state.");
        Set<TopicUri> topicUris = new HashSet<>();
        for (Map.Entry<String, TopicUri> entry : topicUriStrToTopicUri.entrySet()) {
            for (String topicUriStr : topicUriStrs) {
                if (entry.getKey().startsWith(topicUriStr)) {
                    topicUris.add(entry.getValue());
                    backend = entry.getValue().getBackend();
                    break;
                }
            }
        }
        if (topicUris.isEmpty())
            throw new ProducerException("Invalid state: Expected topic URIs could not be found in the internal state.");

        // then remove it from the backend consumer creator map
        Map<String, PscBackendProducerCreator> creator = creatorManager.getBackendCreators();
        if (creator.containsKey(backend)) {
            creator.get(backend).dismissBackendProducer(topicUris, pscBackendProducer);
        } else {
            throw new ProducerException(ExceptionMessage.TOPIC_URI_UNSUPPORTED_BACKEND(
                    String.join(", ", topicUriStrs)
            ));
        }

        // verify the transactional state and throw if the state is incompatible
        switch (backendProducerTransactionalState) {
            case INIT_AND_BEGUN:
            case IN_TRANSACTION:
            case BEGUN:
                throw new TransactionalProducerException("Transaction states of PSC producer and its backend producers " +
                        "do not allow for a clean backend producer reset. This means the transaction needs to be " +
                        "aborted and retried.");
            case NON_TRANSACTIONAL:
            case READY:
                // ok. resume execution of reset below
        }

        // bring the new backend producer to the same transaction state of the one that was dismissed
        PscBackendProducer<K, V> backendProducer = getBackendProducerForTopicUri(topicUris.iterator().next());
        if (backendProducerTransactionalState.equals(TransactionalState.READY))
            backendProducer.initTransaction();
        transactionalStateByBackendProducer.put(backendProducer, backendProducerTransactionalState);
    }

    /**
     * Emits a single PSC producer message to the proper backend based on the topic URI information in the message.
     *
     * @param pscProducerMessage the message that includes all information necessary to publish the message to the proper
     *                           backend.
     * @return a future that contains the message id associated with the produced message.
     * @throws ProducerException      if the given topic URI fails validation, or if issues from backend producer bubble up.
     * @throws ConfigurationException if discovery of proper backend for the given topic URI fails.
     */
    public Future<MessageId> send(PscProducerMessage<K, V> pscProducerMessage) throws ProducerException, ConfigurationException {
        return send(pscProducerMessage, null);
    }

    /**
     * Emits a single PSC producer message to the proper backend based on the topic URI information in the message.
     * Upon completion of the send call it triggers the callback, if provided.
     *
     * @param pscProducerMessage the message that includes all information necessary to publish the message to the proper
     *                           backend.
     * @param callback           the callback that should be triggered after send is complete
     * @return a future that contains the message id associated with the produced message.
     * @throws ProducerException      if the given topic URI fails validation, or if issues from backend producer bubble up.
     * @throws ConfigurationException if discovery of proper backend for the given topic URI fails.
     */
    public Future<MessageId> send(PscProducerMessage<K, V> pscProducerMessage, Callback callback) throws ProducerException, ConfigurationException {
        ensureOpen();
        validateProducerMessage(pscProducerMessage);
        if (transactionalState.get() != TransactionalState.NON_TRANSACTIONAL &&
                !backendProducers.isEmpty() &&
                !pscBackendProducerByTopicUriPrefix.containsKey(pscProducerMessage.getTopicUriPartition().getTopicUri().getTopicUriPrefix())) {
            throw new ProducerException("Invalid call to send() which would have created a new backend producer. This is not allowed when the PscProducer" +
                    " is already transactional.");
        }
        PscBackendProducer<K, V> backendProducer =
                getBackendProducerForTopicUri(pscProducerMessage.getTopicUriPartition().getTopicUri());

        TransactionalState state = transactionalStateByBackendProducer.get(backendProducer);
        switch (state) {
            case NON_TRANSACTIONAL:
            case IN_TRANSACTION:
                break;
            case READY:
                throw new ProducerException("Invalid transaction state: call to send() when producer is in ready state.");
            case INIT_AND_BEGUN:
                try {
                    backendProducer.initTransaction();
                    transactionalStateByBackendProducer.replace(backendProducer, TransactionalState.INIT_AND_BEGUN, TransactionalState.READY);
                } catch (Exception exception) {
                    transactionalStateByBackendProducer.replace(backendProducer, TransactionalState.NON_TRANSACTIONAL);
                    logger.error("Initializing transactions on backend producer failed.");
                    throw exception;
                }
                // state == READY
                try {
                    backendProducer.beginTransaction();
                    // beginning and sending: READY -> BEGUN -> IN_TRANSACTION
                    transactionalStateByBackendProducer.replace(backendProducer, TransactionalState.READY, TransactionalState.IN_TRANSACTION);
                } catch (Exception exception) {
                    transactionalStateByBackendProducer.replace(backendProducer, TransactionalState.READY);
                    logger.error("beginTransaction() on backend producer failed.");
                    throw exception;
                }
                break;
            case BEGUN:
                transactionalStateByBackendProducer.replace(backendProducer, TransactionalState.BEGUN, TransactionalState.IN_TRANSACTION);
                break;
        }

        PscMetricRegistryManager.getInstance().incrementCounterMetric(
                pscProducerMessage.getTopicUriPartition().getTopicUri(),
                pscProducerMessage.getPartition(),
                PscMetrics.PSC_PRODUCER_BACKEND_SEND_ATTEMPT_COUNT,
                pscConfigurationInternal
        );

        Future<MessageId> future = backendProducer.send(pscProducerMessage, callback);

        return future;
    }

    /**
     * Retrieves all partitions associated with the given URI.
     *
     * @param topicUriStr the URI for which the associated partitions are to be returned.
     * @return a set of topic URI partitions corresponding to the given topic URI; null if the topic URI does not exist.
     * @throws ProducerException      if the given URI can not be parsed, or if an error from the backend bubbles up.
     * @throws ConfigurationException if the discovery of backend cluster fails.
     */
    @SuppressWarnings("unchecked")
    public Set<TopicUriPartition> getPartitions(String topicUriStr) throws ProducerException, ConfigurationException {
        ensureOpen();
        TopicUri topicUri = validateTopicUri(topicUriStr);
        PscBackendProducer<K, V> backendProducer = getBackendProducerForTopicUri(topicUri);
        return backendProducer.getPartitions(topicUri);
    }

    /**
     * Aborts the active transaction of this producer.
     *
     * @throws ProducerException if the producer is already closed, or is not in the proper state to perform an abort,
     *                           or there is an error bubbling up from the backend.
     */
    @InterfaceStability.Evolving
    public void abortTransaction() throws ProducerException {
        ensureOpen();

        // the case where no backend producer is created yet
        if (backendProducers.isEmpty()) {
            if (transactionalState.get().equals(TransactionalState.NON_TRANSACTIONAL))
                throw new ProducerException("Invalid transaction state: call to abortTransaction() before initializing transactions.");
            if (transactionalState.compareAndSet(TransactionalState.INIT_AND_BEGUN, TransactionalState.NON_TRANSACTIONAL))
                return;
            logger.error("Unexpected transactional state of PscProducer: {}", transactionalState.get().toString());
        }

        // the case with backend producers present
        for (PscBackendProducer<K, V> backendProducer : backendProducers) {
            if (transactionalStateByBackendProducer.get(backendProducer).equals(TransactionalState.NON_TRANSACTIONAL))
                throw new ProducerException("Invalid transaction state: call to abortTransaction() before initializing transactions.");
            if (transactionalStateByBackendProducer.replace(backendProducer, TransactionalState.INIT_AND_BEGUN, TransactionalState.NON_TRANSACTIONAL)) {
                transactionalState.set(TransactionalState.NON_TRANSACTIONAL);
                return;
            }
            if (transactionalStateByBackendProducer.replace(backendProducer, TransactionalState.READY, TransactionalState.BEGUN))
                throw new ProducerException("Invalid transaction state: call to abortTransaction() before transaction begun.");

            // state == IN_TRANSACTION | BEGUN
            transactionalStateByBackendProducer.replace(backendProducer, TransactionalState.READY);
            backendProducer.abortTransaction();
        }
    }

    /**
     * Prepares the state of this producer to start a transaction.
     *
     * @throws ProducerException if the producer is already closed, or is not in the proper state to begin a
     *                           transaction.
     */
    @InterfaceStability.Evolving
    public void beginTransaction() throws ProducerException {
        ensureOpen();

        // the case where no backend producer is created yet
        if (backendProducers.isEmpty()) {
            if (transactionalState.compareAndSet(TransactionalState.NON_TRANSACTIONAL, TransactionalState.INIT_AND_BEGUN))
                return;
            if (transactionalState.compareAndSet(TransactionalState.INIT_AND_BEGUN, TransactionalState.NON_TRANSACTIONAL))
                throw new ProducerException("Invalid transaction state: consecutive calls to beginTransaction().");
            logger.error("Unexpected transactional state of PscProducer: {}", transactionalState.get().toString());
        }

        // the case with backend producers present
        for (PscBackendProducer<K, V> backendProducer : backendProducers) {
            if (transactionalStateByBackendProducer.replace(backendProducer, TransactionalState.NON_TRANSACTIONAL, TransactionalState.INIT_AND_BEGUN)) {
                transactionalState.set(TransactionalState.INIT_AND_BEGUN);
                return;
            }
            if (transactionalStateByBackendProducer.replace(backendProducer, TransactionalState.INIT_AND_BEGUN, TransactionalState.NON_TRANSACTIONAL)) {
                transactionalState.set(TransactionalState.NON_TRANSACTIONAL);
                throw new ProducerException("Invalid transaction state: consecutive calls to beginTransaction().");
            }
            if (transactionalStateByBackendProducer.replace(backendProducer, TransactionalState.IN_TRANSACTION, TransactionalState.READY))
                throw new ProducerException("Invalid transaction state: call to beginTransaction() while transaction is in progress.");
            if (transactionalStateByBackendProducer.replace(backendProducer, TransactionalState.BEGUN, TransactionalState.READY))
                throw new ProducerException("Invalid transaction state: consecutive calls to beginTransaction().");

            // state == READY
            try {
                backendProducer.beginTransaction();
                if (!transactionalStateByBackendProducer.replace(backendProducer, TransactionalState.READY, TransactionalState.BEGUN))
                    logger.error("Expected transaction state: READY. Actual state: {}",
                            transactionalStateByBackendProducer.get(backendProducer));
            } catch (Exception exception) {
                transactionalStateByBackendProducer.replace(backendProducer, TransactionalState.NON_TRANSACTIONAL);
                logger.error("beginTransaction() on backend producer failed.");
                throw exception;
            }
        }
    }

    /**
     * Initializes the transactional producer in the backend. This moves the transactional state one step further from what
     * <code>beginTransaction()</code> does as it creates a backend producer and initializes its transactional state. This
     * is used in cases where the PSC producer needs to be immediately transactional ready upon creation. Note that this
     * call makes the PSC producer transactional, which means follow-up calls to <code>beingTransaction()</code> will fail.
     *
     * @param topicUriString the topic URI the producer will be sending messages to. It is used to determine against which
     *                       backend the backend producer needs to be created.
     * @return transactional properties of the backend producer after initialization.
     * @throws ProducerException if the producer is already closed, or is not in the proper state to perform a commit, or
     *                           there is an error bubbling up from the backend.
     * @throws ConfigurationException if discovery of proper backend for the given topic URI fails.
     */
    @InterfaceStability.Evolving
    protected PscProducerTransactionalProperties initTransactions(String topicUriString) throws ProducerException, ConfigurationException {
        ensureOpen();

        TopicUri topicUri = validateTopicUri(topicUriString);
        PscBackendProducer<K, V> backendProducer = getBackendProducerForTopicUri(topicUri);
        initTransactions(backendProducer);
        return backendProducer.getTransactionalProperties();
    }

    /**
<<<<<<< HEAD
     * Initializes all backend producers of this PscProducer to be transactional ready.
     * @throws ProducerException
     */
    public void initTransactions() throws ProducerException {
        ensureOpen();
        for (PscBackendProducer<K, V> backendProducer : backendProducers) {
            initTransactions(backendProducer);
        }
    }

=======
     * Centralized logic for initializing transactions for a given backend producer.
     * 
     * @param backendProducer the backendProducer to initialize transactions for
     * @throws ProducerException if the producer is already closed, or is not in the proper state to initialize transactions
     */
>>>>>>> ae4b6902
    private void initTransactions(PscBackendProducer<K, V> backendProducer) throws ProducerException {
        if (!transactionalStateByBackendProducer.get(backendProducer).equals(TransactionalState.NON_TRANSACTIONAL) &&
                !transactionalStateByBackendProducer.get(backendProducer).equals(TransactionalState.INIT_AND_BEGUN))
            throw new ProducerException("Invalid transaction state: initializing transactions works only once for a PSC producer.");

        try {
            backendProducer.initTransaction();
            if (transactionalStateByBackendProducer.get(backendProducer).equals(TransactionalState.NON_TRANSACTIONAL))
                transactionalStateByBackendProducer.replace(backendProducer, TransactionalState.NON_TRANSACTIONAL, TransactionalState.READY);
            if (transactionalStateByBackendProducer.get(backendProducer).equals(TransactionalState.INIT_AND_BEGUN))
                transactionalStateByBackendProducer.replace(backendProducer, TransactionalState.INIT_AND_BEGUN, TransactionalState.READY);
            transactionalState.set(TransactionalState.INIT_AND_BEGUN);
        } catch (Exception exception) {
            transactionalStateByBackendProducer.replace(backendProducer, TransactionalState.NON_TRANSACTIONAL);
            logger.error("initTransactions() on backend producer failed.");
            throw exception;
        }

        this.beginTransaction();
    }

    /**
     * Commits the active transaction of this producer.
     *
     * @throws ProducerException if the producer is already closed, or is not in the proper state to perform a commit,
     *                           or there is an error bubbling up from the backend.
     */
    @InterfaceStability.Evolving
    public void commitTransaction() throws ProducerException {
        ensureOpen();

        // the case where no backend producer is created yet
        if (backendProducers.isEmpty()) {
            if (transactionalState.get().equals(TransactionalState.NON_TRANSACTIONAL))
                throw new ProducerException("Invalid transaction state: call to commitTransaction() before initializing transactions.");
            if (transactionalState.compareAndSet(TransactionalState.INIT_AND_BEGUN, TransactionalState.NON_TRANSACTIONAL))
                return;
            logger.error("Unexpected transactional state of PscProducer: {}", transactionalState.get().toString());
        }

        // the case with backend producers present
        for (PscBackendProducer<K, V> backendProducer : backendProducers) {
            if (transactionalStateByBackendProducer.get(backendProducer).equals(TransactionalState.NON_TRANSACTIONAL))
                throw new ProducerException("Invalid transaction state: call to commitTransaction() before initializing transactions.");
            if (transactionalStateByBackendProducer.replace(backendProducer, TransactionalState.INIT_AND_BEGUN, TransactionalState.NON_TRANSACTIONAL)) {
                transactionalState.set(TransactionalState.NON_TRANSACTIONAL);
                return;
            }
            if (transactionalStateByBackendProducer.replace(backendProducer, TransactionalState.READY, TransactionalState.BEGUN))
                throw new ProducerException("Invalid transaction state: call to commitTransaction() before transaction begun.");

            // state == IN_TRANSACTION | BEGUN
            transactionalStateByBackendProducer.replace(backendProducer, TransactionalState.READY);
            try {
                backendProducer.commitTransaction();
            } catch (Exception exception) {
                logger.error("commitTransaction() on backend producer failed.");
                throw exception;
            }
        }
    }

    /**
     * Keeps the given topic URI partition offsets (from the message id) to commit against the given consumer group
     * when the transactional producer commits.
     *
     * @param offsets                 pairs of topic URI paritions and message id (from the consumed messages).
     * @param consumerGroupId         the consumer group against which offsets to be committed.
     * @throws ProducerException      if the given topic URI partitions fail validation, or if issues from backend producer bubble up.
     * @throws ConfigurationException if discovery of proper backend for the given topic URI partitions fails.
     */
    @InterfaceStability.Evolving
    public void sendOffsetsToTransaction(Map<TopicUriPartition, MessageId> offsets, String consumerGroupId)
            throws ProducerException, ConfigurationException {
        ensureOpen();

        Map<PscBackendProducer<K, V>, Map<TopicUriPartition, Long>> offsetsByBackendProducer = new HashMap<>();
        for (Map.Entry<TopicUriPartition, MessageId> entry : offsets.entrySet()) {
            TopicUriPartition topicUriPartition = entry.getKey();
            topicUriPartition = validateTopicUriPartition(topicUriPartition);
            MessageId messageId = entry.getValue();
            PscBackendProducer<K, V> backendProducer = getBackendProducerForTopicUri(topicUriPartition.getTopicUri());
            offsetsByBackendProducer.computeIfAbsent(backendProducer, b -> new HashMap<>())
                    .put(topicUriPartition, messageId.getOffset());
        }

        for (Map.Entry<PscBackendProducer<K, V>, Map<TopicUriPartition, Long>> entry : offsetsByBackendProducer.entrySet()) {
            PscBackendProducer<K, V> backendProducer = entry.getKey();

            TransactionalState state = transactionalStateByBackendProducer.get(backendProducer);
            switch (state) {
                case NON_TRANSACTIONAL:
                    throw new ProducerException("Invalid transaction state: call to sendOffsetsToTransaction() on a non-transactional producer.");
                case IN_TRANSACTION:
                    break;
                case READY:
                    throw new ProducerException("Invalid transaction state: call to sendOffsetsToTransaction() when producer is in ready state.");
                case INIT_AND_BEGUN:
                    try {
                        backendProducer.initTransaction();
                        transactionalStateByBackendProducer.replace(backendProducer, TransactionalState.INIT_AND_BEGUN, TransactionalState.READY);
                    } catch (Exception exception) {
                        transactionalStateByBackendProducer.replace(backendProducer, TransactionalState.NON_TRANSACTIONAL);
                        logger.error("Initializing transactions on backend producer failed.");
                        throw exception;
                    }
                    // state == READY
                    try {
                        backendProducer.beginTransaction();
                        // beginning and sending: READY -> BEGUN -> IN_TRANSACTION
                        transactionalStateByBackendProducer.replace(backendProducer, TransactionalState.READY, TransactionalState.IN_TRANSACTION);
                    } catch (Exception exception) {
                        transactionalStateByBackendProducer.replace(backendProducer, TransactionalState.READY);
                        logger.error("beginTransaction() on backend producer failed.");
                        throw exception;
                    }
                    break;
                case BEGUN:
                    transactionalStateByBackendProducer.replace(backendProducer, TransactionalState.INIT_AND_BEGUN, TransactionalState.IN_TRANSACTION);
                    break;
            }

            try {
                backendProducer.sendOffsetsToTransaction(entry.getValue(), consumerGroupId);
            } catch (Exception exception) {
                logger.error("Backend producer failed to send offsets to transaction:" +
                        " [offsetByTopicUriPartition: {}, GroupId:{}].", PscUtils.toString(entry.getValue()), consumerGroupId);
                throw exception;
            }
        }
    }

    /**
     * Resumes an active transaction that is in progress by another {@link PscProducer} instance.
     *
     * @param otherPscProducer the PSC producer that this PSC producer should take over its active transaction
     * @throws ProducerException      if the producer is already closed, or there is an error bubbling up from the backend
     *                                while adjusting the state.
     * @throws ConfigurationException if retrieving backend producer fails
     */
    @InterfaceStability.Evolving
    public void resumeTransaction(PscProducer otherPscProducer) throws ProducerException, ConfigurationException {
        ensureOpen();

        if (otherPscProducer == null || otherPscProducer.closed.get() || !otherPscProducer.isInTransaction())
            return;

        for (TopicUri topicUri : (Collection<TopicUri>) otherPscProducer.topicUriStrToTopicUri.values()) {
            // for each backend producer of other psc producer
            PscBackendProducer otherBackendProducer = (PscBackendProducer)
                    otherPscProducer.pscBackendProducerByTopicUriPrefix.get(topicUri.getTopicUriPrefix());
            // create a similar backend producer for this psc producer
            PscBackendProducer<K, V> backendProducer = getBackendProducerForTopicUri(topicUri);
            // set the transactional state accordingly
            TransactionalState otherTransactionalState = (TransactionalState)
                    otherPscProducer.transactionalStateByBackendProducer.get(otherBackendProducer);
            transactionalStateByBackendProducer.put(backendProducer, otherTransactionalState);
            // have the created backend producer resume transaction of other backend producer if necessary
            switch (otherTransactionalState) {
                case NON_TRANSACTIONAL:
                case INIT_AND_BEGUN:
                    continue;
                case IN_TRANSACTION:
                case READY:
                case BEGUN:
                    backendProducer.resumeTransaction(otherBackendProducer);
                    transactionalStateByBackendProducer.put(backendProducer, TransactionalState.IN_TRANSACTION);
            }
        }

        transactionalState.set(TransactionalState.INIT_AND_BEGUN);
    }

    /**
     * Resumes a transaction from its checkpointed state.
     *
     * @param pscProducerTransactionalProperties the backend-compatible properties necessary to recover a transaction
     * @param topicUris the set of topic URIs associated with the producer
     * @throws ProducerException      if the producer is already closed, or there is an error bubbling up from the backend
     *                                while recovering the state.
     */
    @InterfaceStability.Evolving
    public void resumeTransaction(PscProducerTransactionalProperties pscProducerTransactionalProperties, Set<String> topicUris) throws ProducerException {
        if (topicUris == null || topicUris.isEmpty())
            throw new ProducerException("Resuming transaction cannot proceed due to missing topic URIs");

        ensureOpen();

        boolean resumed = false;
        PscBackendProducer<K, V> pscBackendProducer;
        for (String topicUriString : topicUris) {
            TopicUri topicUri = validateTopicUri(topicUriString);
            pscBackendProducer = null;
            try {
                pscBackendProducer = getBackendProducerForTopicUri(topicUri);
            } catch (ConfigurationException | ProducerException exception) {
                logger.warn("Could not extract a backend producer for topic uri '{}'", topicUriString, exception);
                // TODO: verify that not throwing is okay - assuming not all passed topic uris may be associated to the stored transaction state.
            }

            if (pscBackendProducer != null) {
                try {
                    pscBackendProducer.resumeTransaction(pscProducerTransactionalProperties);
                    transactionalStateByBackendProducer.put(pscBackendProducer, TransactionalState.IN_TRANSACTION);
                    resumed = true;
                } catch (ProducerException exception) {
                    logger.warn("Resuming transaction failed for backend producer '{}'", pscBackendProducer, exception);
                    // TODO: verify that not throwing is okay - assuming not all passed topic uris may be associated to the stored transaction state.
                }
            }
        }

        if (!resumed)
            throw new ProducerException("Resuming transaction failed. Check earlier warnings for potential root cause.");

        transactionalState.set(TransactionalState.INIT_AND_BEGUN);
    }

    /**
     * This API is added due to a dependency by Flink connector, and should not be normally used by a typical producer.
     *
     * @return all objects representing the backend transaction managers for the active backend producers.
     * @throws ProducerException if the backend producer throws an exception handling the call.
     */
    @InterfaceStability.Evolving
    public Set<Object> getTransactionManagers() throws ProducerException {
        Set<Object> transactionManagers = new HashSet<>(backendProducers.size());
        for (PscBackendProducer backendProducer : backendProducers) {
            transactionManagers.add(backendProducer.getTransactionManager());
        }
        return transactionManagers;
    }

    /**
     * Get exactly one transaction manager. If there is more than one transaction managers / backend producers,
     * this method will throw an exception. Note that this is added due to a dependency by Flink connector,
     * and should not need to be used otherwise.
     *
     * @return the transaction manager object
     * @throws ProducerException if there is an error in the backend producer or if there is more than one transaction managers
     */
    @InterfaceStability.Evolving
    protected Object getExactlyOneTransactionManager() throws ProducerException {
        Set<Object> transactionManagers = getTransactionManagers();
        if (transactionManagers.size() != 1)
            throw new ProducerException("Expected exactly one transaction manager, but found " + transactionManagers.size());
        return transactionManagers.iterator().next();
    }

    /**
     * This API is added due to a dependency by Flink connector, and should not be normally used by a typical producer.
     *
     * @return an object representing the backend transaction manager for the given producer message.
     * @throws ProducerException if the backend producer throws an exception handling the call.
     */
    @InterfaceStability.Evolving
    public Object getTransactionManager(PscProducerMessage pscProducerMessage) throws ProducerException {
        String topicUriPrefix = topicUriStrToTopicUri.get(pscProducerMessage.getTopicUriAsString()).getTopicUriPrefix();
        return pscBackendProducerByTopicUriPrefix.get(topicUriPrefix).getTransactionManager();
    }

    /**
     * Wakes up the thread that is responsible for sending requests to the backend pubsub. This is added due to a
     * dependency by Flink connector, and should not be normally used by a typical producer.
     *
     * @throws ProducerException if there is a validation failure or the backend producer throws an exception
     * handling the wakeup call.
     */
    public void wakeup() throws ProducerException {
        ensureOpen();
        for (PscBackendProducer backendProducer : backendProducers) {
            backendProducer.wakeup();
        }
    }

    /**
     * Returns metrics associated with this producer by collecting metrics from all backend producers.
     *
     * @return producer metrics
     * @throws ClientException if there is a validation failure or collecting metric from backend
     * producers fails.
     */
    public Map<MetricName, Metric> metrics() throws ClientException {
        ensureOpen();
        Map<MetricName, Metric> metrics = new HashMap<>();
        for (PscBackendProducer<K, V> backendProducer : backendProducers) {
            metrics.putAll(backendProducer.metrics());
        }
        return metrics;
    }

    /**
     * This causes all buffered messages to be sent immediately and blocks until their send completion. It can be used
     * to skip the batching period imposed by {@value PscConfiguration#PSC_PRODUCER_BATCH_DURATION_MAX_MS}.
     *
     * @throws ProducerException if the producer is closed or there is an error from the backend producer.
     */
    public void flush() throws ProducerException {
        ensureOpen();
        for (PscBackendProducer<K, V> backendProducer : backendProducers)
            backendProducer.flush();
    }

    /**
     * Closes this PscProducer instance.
     *
     */
    @Override
<<<<<<< HEAD
    public void close() throws IOException {
        try {
            close(Duration.ofMillis(Long.MAX_VALUE));
        } catch (ProducerException e) {
            throw new IOException(e);
        }
=======
    public void close() throws ProducerException {
        close(Duration.ofMillis(Long.MAX_VALUE));
>>>>>>> ae4b6902
    }

    /**
     * Closes this PscProducer instance after the given timeout (maximum) for incomplete requests to complete.
     * Any request not completed by the given timeout will fail.
     *
     * @param duration maximum time that each backend producer should wait for incomplete requests.
     * @throws ProducerException if closing some backend producer fails.
     */
    public void close(Duration duration) throws ProducerException {
        if (closed.getAndSet(true)) {
            // avoid multiple closes
            return;
        }

        creatorManager.reset();

        List<Exception> exceptions = new ArrayList<>();
        for (Map.Entry<String, PscBackendProducer<K, V>> entry : pscBackendProducerByTopicUriPrefix.entrySet()) {
            try {
                backendProducers.remove(entry.getValue());
                transactionalStateByBackendProducer.remove(entry.getValue());
                pscBackendProducerByTopicUriPrefix.remove(entry.getKey()).close(duration);
            } catch (Exception exception) {
                exceptions.add(exception);
            }
        }

        transactionalState.set(TransactionalState.NON_TRANSACTIONAL);

        if (!exceptions.isEmpty()) {
            throw new ProducerException(
                    String.format(
                            "Some backend producers failed to close.\n%s",
                            exceptions.stream().map(Throwable::getMessage).collect(Collectors.joining("\n"))
                    )
            );
        }

        if (PscConfigurationReporter.isThisYou(pscConfigurationInternal.getConfiguration()))
            logger.info("PSC configuration reporter was closed.");
        else {
            logger.info("PSC producer was closed.");
            PscMetricRegistryManager.getInstance().shutdown(pscConfigurationInternal);
        }
        logger.clearContext();
    }

    /**
     * Checks whether the producer is in the middle of active transaction.
     *
     * @return true if the producer is in the middle of a transaction; and false otherwise.
     */
    @InterfaceStability.Evolving
    public boolean isInTransaction() {
        if (backendProducers.isEmpty())
            return false;

        for (PscBackendProducer<K, V> backendProducer : backendProducers) {
            switch (transactionalStateByBackendProducer.get(backendProducer)) {
                case IN_TRANSACTION:
                case READY:
                case BEGUN:
                    return true;
                default:
                    // no-op
            }
        }

        return false;
    }

    private List<TypePreservingInterceptor<K, V>> initializeTypedInterceptors(
            String[] pscProducerInterceptorTypedClasses)
            throws ConfigurationException {
        List<TypePreservingInterceptor<K, V>> typedInterceptors = new ArrayList<>();
        for (String typedInterceptorClass : pscProducerInterceptorTypedClasses) {
            TypePreservingInterceptor<K, V> typedInterceptor = PscUtils.instantiateFromClass(
                    typedInterceptorClass, TypePreservingInterceptor.class
            );
            typedInterceptor.configure(pscConfigurationInternal.getConfiguration());
            typedInterceptors.add(typedInterceptor);
        }
        return typedInterceptors;
    }

    private List<TypePreservingInterceptor<byte[], byte[]>> initializeRawInterceptors(
            String[] pscProducerInterceptorsRawClasses)
            throws ConfigurationException {
        List<TypePreservingInterceptor<byte[], byte[]>> rawInterceptors = new ArrayList<>();
        for (String rawInterceptorClass : pscProducerInterceptorsRawClasses) {
            TypePreservingInterceptor<byte[], byte[]> rawInterceptor = PscUtils.instantiateFromClass(
                    rawInterceptorClass, TypePreservingInterceptor.class
            );
            rawInterceptor.configure(pscConfigurationInternal.getConfiguration());
            rawInterceptors.add(rawInterceptor);
        }
        return rawInterceptors;
    }

    private void initializeMetricsReporting() {
        if (PscConfigurationReporter.isThisYou(pscConfigurationInternal.getConfiguration()))
            return;
        MetricsReporterConfiguration metricsReporterConfiguration = new MetricsReporterConfiguration(
                pscConfigurationInternal.isPscMetricsReportingEnabled(),
                pscConfigurationInternal.getPscMetricsReporterClass(),
                pscConfigurationInternal.getConfiguration().getInt(PscConfiguration.PSC_METRICS_REPORTER_PARALLELISM),
                pscConfigurationInternal.getConfiguration().getString(PscConfiguration.PSC_METRICS_HOST),
                pscConfigurationInternal.getConfiguration().getInt(PscConfiguration.PSC_METRICS_PORT),
                pscConfigurationInternal.getConfiguration().getInt(PscConfiguration.PSC_METRICS_FREQUENCY_MS)
        );

        PscMetricRegistryManager.getInstance().initialize(pscConfigurationInternal);
        PscMetricRegistryManager.getInstance().enableJvmMetrics("_jvm", pscConfigurationInternal);

    }

    private void ensureOpen() throws ProducerException {
        if (closed.get())
            throw new ProducerException(ExceptionMessage.ALREADY_CLOSED_EXCEPTION);
    }

    private TopicUri validateTopicUri(String topicUriAsString) throws ProducerException {
        if (topicUriAsString == null)
            throw new ProducerException("Null topic URI was passed to the producer API.");

        if (topicUriStrToTopicUri.containsKey(topicUriAsString))
            return topicUriStrToTopicUri.get(topicUriAsString);

        try {
            TopicUri convertedTopicUri = TopicUri.validate(topicUriAsString);
            Map<String, PscBackendProducerCreator> backendCreators = creatorManager.getBackendCreators();
            String backend = convertedTopicUri.getBackend();
            if (!backendCreators.containsKey(backend))
                throw new ProducerException(ExceptionMessage.TOPIC_URI_UNSUPPORTED_BACKEND(backend));
            convertedTopicUri = backendCreators.get(backend).validateBackendTopicUri(convertedTopicUri);
            topicUriStrToTopicUri.put(topicUriAsString, convertedTopicUri);
            return convertedTopicUri;
        } catch (PscStartupException e) {
            throw new ProducerException(e.getMessage(), e);
        }
    }

    private TopicUriPartition validateTopicUriPartition(TopicUriPartition topicUriPartition) throws ProducerException {
        if (topicUriPartition == null)
            throw new ProducerException("Null topic URI partition was passed to the consumer API.");

        TopicUri convertedTopicUri = validateTopicUri(topicUriPartition.getTopicUriAsString());
        BaseTopicUri.finalizeTopicUriPartition(topicUriPartition, convertedTopicUri);
        return topicUriPartition;
    }

    private void validateProducerMessage(PscProducerMessage<K, V> pscProducerMessage) throws ProducerException {
        TopicUri topicUri = validateTopicUri(pscProducerMessage.getTopicUriAsString());
        TopicUriPartition topicUriPartition = new TopicUriPartition(
                pscProducerMessage.getTopicUriAsString(), pscProducerMessage.getPartition()
        );
        BaseTopicUri.finalizeTopicUriPartition(topicUriPartition, topicUri);
        pscProducerMessage.setTopicUriPartition(topicUriPartition);
    }

    private PscBackendProducer<K, V> getBackendProducerForTopicUri(TopicUri topicUri) throws ProducerException, ConfigurationException {
        topicUriStrToTopicUri.put(topicUri.getTopicUriAsString(), topicUri);

        if (pscBackendProducerByTopicUriPrefix.containsKey(topicUri.getTopicUriPrefix()))
            return pscBackendProducerByTopicUriPrefix.get(topicUri.getTopicUriPrefix());

        // dispatch topicUri to creator based on the backend
        Map<String, PscBackendProducerCreator> creator = creatorManager.getBackendCreators();
        if (creator.containsKey(topicUri.getBackend())) {
            PscBackendProducer<K, V> backendProducer = creator.get(topicUri.getBackend()).getProducer(
                    environment,
                    pscConfigurationInternal,
                    producerInterceptors,
                    topicUri
            );

            pscBackendProducerByTopicUriPrefix.put(topicUri.getTopicUriPrefix(), backendProducer);
            transactionalStateByBackendProducer.put(backendProducer, transactionalState.get());
            backendProducers.add(backendProducer);
            return backendProducer;
        } else {
            throw new ProducerException("[PSC] Cannot process topicUri: " + topicUri);
        }
    }

    @VisibleForTesting
    protected void setCreatorManager(PscProducerCreatorManager creatorManager) {
        this.creatorManager = creatorManager;
    }

    @VisibleForTesting
    protected void setPscMetricRegistryManager(PscMetricRegistryManager metricRegistryManager) {
        this.pscMetricRegistryManager = metricRegistryManager;
    }

    @VisibleForTesting
    protected Collection<PscBackendProducer<K, V>> getBackendProducers() {
        return backendProducers;
    }

    @VisibleForTesting
    protected PscBackendProducer<K, V> getBackendProducer(String topicUriString) throws ProducerException {
        TopicUri topicUri = validateTopicUri(topicUriString);
        return pscBackendProducerByTopicUriPrefix.get(topicUri.getTopicUriPrefix());
    }

    @VisibleForTesting
    @InterfaceStability.Evolving
    protected TransactionalState getTransactionalState() {
        return transactionalState.get();
    }

    @VisibleForTesting
    @InterfaceStability.Evolving
    protected TransactionalState getBackendProducerState(PscBackendProducer<K, V> backendProducer) {
        return transactionalStateByBackendProducer.get(backendProducer);
    }

    @VisibleForTesting
    protected PscMetricRegistryManager getPscMetricRegistryManager() {
        if (pscMetricRegistryManager == null)
            pscMetricRegistryManager = PscMetricRegistryManager.getInstance();

        return pscMetricRegistryManager;
    }

    @VisibleForTesting
    protected PscConfigurationInternal getPscConfiguration() {
        return pscConfigurationInternal;
    }

    @VisibleForTesting
    protected enum TransactionalState {
        NON_TRANSACTIONAL,
        INIT_AND_BEGUN,
        READY,
        IN_TRANSACTION,
        BEGUN
    }
}<|MERGE_RESOLUTION|>--- conflicted
+++ resolved
@@ -32,8 +32,6 @@
 import org.apache.commons.configuration2.Configuration;
 import org.apache.kafka.common.annotation.InterfaceStability;
 
-import java.io.Closeable;
-import java.io.IOException;
 import java.lang.management.ManagementFactory;
 import java.time.Duration;
 import java.util.ArrayList;
@@ -50,7 +48,7 @@
 import java.util.concurrent.atomic.AtomicReference;
 import java.util.stream.Collectors;
 
-public class PscProducer<K, V> implements Closeable {
+public class PscProducer<K, V> implements AutoCloseable {
     private static final PscLogger logger = PscLogger.getLogger(PscProducer.class);
 
     static {
@@ -451,24 +449,11 @@
     }
 
     /**
-<<<<<<< HEAD
-     * Initializes all backend producers of this PscProducer to be transactional ready.
-     * @throws ProducerException
-     */
-    public void initTransactions() throws ProducerException {
-        ensureOpen();
-        for (PscBackendProducer<K, V> backendProducer : backendProducers) {
-            initTransactions(backendProducer);
-        }
-    }
-
-=======
      * Centralized logic for initializing transactions for a given backend producer.
-     * 
+     *
      * @param backendProducer the backendProducer to initialize transactions for
      * @throws ProducerException if the producer is already closed, or is not in the proper state to initialize transactions
      */
->>>>>>> ae4b6902
     private void initTransactions(PscBackendProducer<K, V> backendProducer) throws ProducerException {
         if (!transactionalStateByBackendProducer.get(backendProducer).equals(TransactionalState.NON_TRANSACTIONAL) &&
                 !transactionalStateByBackendProducer.get(backendProducer).equals(TransactionalState.INIT_AND_BEGUN))
@@ -775,19 +760,11 @@
     /**
      * Closes this PscProducer instance.
      *
+     * @throws ProducerException if closing some backend producer fails
      */
     @Override
-<<<<<<< HEAD
-    public void close() throws IOException {
-        try {
-            close(Duration.ofMillis(Long.MAX_VALUE));
-        } catch (ProducerException e) {
-            throw new IOException(e);
-        }
-=======
     public void close() throws ProducerException {
         close(Duration.ofMillis(Long.MAX_VALUE));
->>>>>>> ae4b6902
     }
 
     /**

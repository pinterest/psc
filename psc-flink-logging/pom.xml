<?xml version="1.0" encoding="UTF-8"?>
<project xmlns="http://maven.apache.org/POM/4.0.0"
         xmlns:xsi="http://www.w3.org/2001/XMLSchema-instance"
         xsi:schemaLocation="http://maven.apache.org/POM/4.0.0 http://maven.apache.org/xsd/maven-4.0.0.xsd">
    <parent>
        <artifactId>psc-java-oss</artifactId>
        <groupId>com.pinterest.psc</groupId>
<<<<<<< HEAD
        <version>3.3.2</version>
=======
        <version>4.0.1-SNAPSHOT</version>
>>>>>>> 47353c5e
        <relativePath>../pom.xml</relativePath>
    </parent>
    <modelVersion>4.0.0</modelVersion>

    <artifactId>psc-flink-logging</artifactId>
<<<<<<< HEAD
    <version>3.3.2</version>
=======
    <version>4.0.1-SNAPSHOT</version>
>>>>>>> 47353c5e

    <dependencies>
        <dependency>
            <groupId>org.slf4j</groupId>
            <artifactId>slf4j-api</artifactId>
            <version>1.7.26</version>
            <scope>provided</scope>
        </dependency>
        <dependency>
            <groupId>com.pinterest.psc</groupId>
            <artifactId>psc-common</artifactId>
            <version>${project.version}</version>
        </dependency>
    </dependencies>

    <properties>
        <maven.compiler.source>8</maven.compiler.source>
        <maven.compiler.target>8</maven.compiler.target>
    </properties>

</project><|MERGE_RESOLUTION|>--- conflicted
+++ resolved
@@ -5,21 +5,13 @@
     <parent>
         <artifactId>psc-java-oss</artifactId>
         <groupId>com.pinterest.psc</groupId>
-<<<<<<< HEAD
-        <version>3.3.2</version>
-=======
         <version>4.0.1-SNAPSHOT</version>
->>>>>>> 47353c5e
         <relativePath>../pom.xml</relativePath>
     </parent>
     <modelVersion>4.0.0</modelVersion>
 
     <artifactId>psc-flink-logging</artifactId>
-<<<<<<< HEAD
-    <version>3.3.2</version>
-=======
     <version>4.0.1-SNAPSHOT</version>
->>>>>>> 47353c5e
 
     <dependencies>
         <dependency>
